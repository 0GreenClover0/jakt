--- conflicted
+++ resolved
@@ -334,16 +334,9 @@
         Type::RawPtr(ty) => {
             format!("{}*", codegen_type(*ty, project))
         }
-<<<<<<< HEAD
         Type::Generic(struct_id, inner_tys) => {
             let mut output = project.structs[*struct_id].name.clone();
             output.push('<');
-=======
-        Type::Vector(v) => format!("RefVector<{}>", codegen_type(*v, project)),
-        Type::Range(v) => format!("Range<{}>", codegen_type(*v, project)),
-        Type::Tuple(types) => {
-            let mut output = "Tuple<".to_string();
->>>>>>> b62b64c7
             let mut first = true;
             for ty in inner_tys {
                 if !first {
@@ -495,16 +488,21 @@
     let mut output = String::new();
 
     match expr {
-        CheckedExpression::Range(start_expr, end_expr, ty) => {
+        CheckedExpression::Range(start_expr, end_expr, type_id) => {
             let index_type;
-            if let Type::Range(inner_type) = project.types[*ty] {
-                index_type = inner_type;
-            } else {
-                panic!("Range expression doesn't have Range type");
+
+            let ty = &project.types[*type_id];
+            match ty {
+                Type::Generic(_, v) => {
+                    index_type = v[0];
+                }
+                _ => {
+                    panic!("Interal error: range expression doesn't have Range type");
+                }
             }
 
             output.push_str("(");
-            output.push_str(&codegen_type(*ty, project));
+            output.push_str(&codegen_type(*type_id, project));
             output.push_str("{");
             output.push_str("static_cast<");
             output.push_str(&codegen_type(index_type, project));
